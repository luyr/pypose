<<<<<<< HEAD
import math
from multiprocessing import Condition
import torch
from torch import nn
=======

import torch, warnings
from torch import nn, linalg
from torch.utils._pytree import tree_map
>>>>>>> 997bec9d
from .backends import exp, log, inv, mul, adj
from .backends import adjT, jinvp, act3, act4, toMatrix
from .basics import vec2skew, cumops, cummul, cumprod
from .basics import cumops_, cummul_, cumprod_


HANDLED_FUNCTIONS = ['__getitem__', '__setitem__', 'cpu', 'cuda', 'float', 'double',
                     'to', 'detach', 'view', 'view_as', 'squeeze', 'unsqueeze', 'cat',
                     'stack', 'split', 'hsplit', 'dsplit', 'vsplit', 'tensor_split',
                     'chunk', 'concat', 'column_stack', 'dstack', 'vstack', 'hstack',
                     'index_select', 'masked_select', 'movedim', 'moveaxis', 'narrow',
                     'permute', 'reshape', 'row_stack', 'scatter', 'scatter_add', 'clone',
                     'swapaxes', 'swapdims', 'take', 'take_along_dim', 'tile', 'copy',
                     'transpose', 'unbind', 'gather', 'repeat', 'expand', 'expand_as',
                     'index_select', 'masked_select', 'index_copy', 'index_copy_',
                     'select', 'select_scatter', 'index_put','index_put_']

LIETENSOR_EPS = 1e-6

class LieType:
    '''LieTensor Type Base Class'''
    def __init__(self, lid, dimension, embedding, manifold):
        self._lid       = lid                     # LieType ID
        self._dimension = torch.Size([dimension]) # Data dimension
        self._embedding = torch.Size([embedding]) # Embedding dimension
        self._manifold  = torch.Size([manifold])  # Manifold dimension

    @property
    def lid(self):
        return self._lid

    @property
    def dimension(self):
        return self._dimension

    @property
    def embedding(self):
        return self._embedding

    @property
    def manifold(self):
        return self._manifold

    @property
    def on_manifold(self):
        return self.dimension == self.manifold

    def Log(self, X):
        if self.on_manifold:
            raise AttributeError("Lie Algebra has no Log attribute")
        raise NotImplementedError("Instance has no Log attribute.")

    def Exp(self, x):
        if not self.on_manifold:
            raise AttributeError("Lie Group has no Exp attribute")
        raise NotImplementedError("Instance has no Exp attribute.")

    def Inv(self, x):
        if self.on_manifold:
            return LieTensor(-x, ltype=x.ltype)
        out = self.__op__(self.lid, inv, x)
        return LieTensor(out, ltype=x.ltype)

    def Act(self, x, p):
        """ action on a points tensor(*, 3[4]) (homogeneous)"""
        assert not self.on_manifold and isinstance(p, torch.Tensor)
        assert p.shape[-1]==3 or p.shape[-1]==4, "Invalid Tensor Dimension"
        act = act3 if p.shape[-1]==3 else act4
        return self.__op__(self.lid, act, x, p)

    def Mul(self, x, y):
        # Transform on transform
        if not self.on_manifold and isinstance(y, LieTensor) and not y.ltype.on_manifold:
            out = self.__op__(self.lid, mul, x, y)
            return LieTensor(out, ltype=x.ltype)
        # Transform on points
        if not self.on_manifold and isinstance(y, torch.Tensor):
            return self.Act(x, y)
        # scalar * manifold
        if self.on_manifold and not isinstance(y, LieTensor):
            if isinstance(y, torch.Tensor):
                assert y.dim()==0 or y.shape[-1]==1, "Tensor Dimension Invalid"
            return torch.mul(x, y)
        raise NotImplementedError('Invalid __mul__ operation')

    def Retr(self, X, a):
        if self.on_manifold:
            raise AttributeError("Has no Retr attribute")
        return a.Exp() * X

    def Adj(self, X, a):
        ''' X * Exp(a) = Exp(Adj) * X '''
        if self.on_manifold:
            raise AttributeError("Has no Adj attribute")
        assert not X.ltype.on_manifold and a.ltype.on_manifold
        assert X.ltype.lid == a.ltype.lid
        out = self.__op__(self.lid, adj, X, a)
        return LieTensor(out, ltype=a.ltype)

    def AdjT(self, X, a):
        ''' Exp(a) * X = X * Exp(AdjT) '''
        if self.on_manifold:
            raise AttributeError("Has no AdjT attribute")
        assert not X.ltype.on_manifold and a.ltype.on_manifold, "ltype Invalid"
        assert X.ltype.lid == a.ltype.lid, "ltype Invalid"
        out = self.__op__(self.lid, adjT, X, a)
        return LieTensor(out, ltype=a.ltype)

    def Jinvp(self, X, p):
        if self.on_manifold:
            raise AttributeError("ltype has no Jinvp attribute")
        assert isinstance(p, LieTensor) and p.ltype.on_manifold, "Args p has to be Lie Algebra"
        out = self.__op__(self.lid, jinvp, X, p)
        return LieTensor(out, ltype=p.ltype)

    def matrix(self, lietensor):
        """ To 4x4 matrix """
        X = lietensor.Exp() if self.on_manifold else lietensor
        I = torch.eye(4, dtype=X.dtype, device=X.device)
        I = I.view([1] * (X.dim() - 1) + [4, 4])
        return X.unsqueeze(-2).Act(I).transpose(-1,-2)

    def translation(self, lietensor):
        """ To translation """
        X = lietensor.Exp() if self.on_manifold else lietensor
        p = torch.tensor([0., 0., 0.], dtype=X.dtype, device=X.device)
        return X.Act(p.view([1] * (X.dim() - 1) + [3,]))

    def quaternion(self, lietensor):
        raise NotImplementedError('quaternion not implemented yet')

    @classmethod
    def identity(cls, *args, **kwargs):
        raise NotImplementedError("Instance has no identity.")

    @classmethod
    def identity_like(cls, *args, **kwargs):
        return cls.identity(*args, **kwargs)

    def randn_like(self, *args, sigma=1, **kwargs):
        return self.randn(*args, sigma=1, **kwargs)

    def randn(self, *args, sigma=1., **kwargs):
        return sigma * torch.randn(*(tuple(args)+self.manifold), **kwargs)

    @classmethod
    def __op__(cls, lid, op, x, y=None):
        inputs, out_shape = cls.__broadcast_inputs(x, y)
        out = op.apply(lid, *inputs)
        dim = -1 if out.nelement() != 0 else x.shape[-1]
        return out.view(out_shape + (dim,))

    @classmethod
    def __broadcast_inputs(self, x, y):
        """ Automatic broadcasting of missing dimensions """
        if y is None:
            xs, xd = x.shape[:-1], x.shape[-1]
            return (x.view(-1, xd).contiguous(), ), x.shape[:-1]
        out_shape = torch.broadcast_shapes(x.shape[:-1], y.shape[:-1])
        shape = out_shape if out_shape != torch.Size([]) else (1,)
        x = x.expand(shape+(x.shape[-1],)).reshape(-1,x.shape[-1]).contiguous()
        y = y.expand(shape+(y.shape[-1],)).reshape(-1,y.shape[-1]).contiguous()
        return (x, y), tuple(out_shape)

    @classmethod
    def cumops(self, X, dim, ops):
        return cumops(X, dim, ops)

    @classmethod
    def cummul(self, X, dim):
        return cummul(X, dim)

    @classmethod
    def cumprod(self, X, dim):
        return cumprod(X, dim)

    @classmethod
    def cumops_(self, X, dim, ops):
        return cumops_(X, dim, ops)

    @classmethod
    def cummul_(self, X, dim):
        return cummul_(X, dim)

    @classmethod
    def cumprod_(self, X, dim):
        return cumprod_(X, dim)


class SO3Type(LieType):
    def __init__(self):
        super().__init__(1, 4, 4, 3)

    def Log(self, X):
        x = self.__op__(self.lid, log, X)
        return LieTensor(x, ltype=so3_type)

    @classmethod
    def identity(cls, *size, **kwargs):
        data = torch.tensor([0., 0., 0., 1.], **kwargs)
        return LieTensor(data.expand(size+(-1,)), ltype=SO3_type)

    def randn(self, *size, sigma=1, requires_grad=False, **kwargs):
        data = so3_type.Exp(so3_type.randn(*size, sigma=sigma, **kwargs)).detach()
        return LieTensor(data, ltype=SO3_type).requires_grad_(requires_grad)

    def matrix(self, X):
        """ To 3x3 matrix """
        I = torch.eye(3, dtype=X.dtype, device=X.device)
        I = I.view([1] * (X.dim() - 1) + [3, 3])
        return X.unsqueeze(-2).Act(I).transpose(-1,-2)

    def identity_(self, X):
        X.fill_(0)
        X.index_fill_(dim=-1, index=torch.tensor([-1], device=X.device), value=1)
        return X

    def Jr(self, X):
        """
        Right jacobian of SO(3)
        """
        return X.Log().Jr()


class so3Type(LieType):
    def __init__(self):
        super().__init__(1, 3, 4, 3)

    def Exp(self, x):
        # X = self.__op__(self.lid, exp, x)
        if(len(x.shape) == 1):
            x = x.unsqueeze(0)

        theta = torch.norm(x, 2, 1)
        theta_half = 0.5 * theta
        theta2 = theta * theta
        theta4 = theta2 * theta2

        imag_factor_larger = torch.sin(theta_half) / theta
        real_factor_larger = torch.cos(theta_half)
        imag_factor_smaller = 0.5 - (1.0/48.0) * theta2 + (1.0/3840.0) * theta4
        real_factor_smaller = 1.0 - (1.0/8.0) * theta2 + (1.0/384.0) * theta4
        imag_factor = torch.where((theta > LIETENSOR_EPS), imag_factor_larger, imag_factor_smaller)
        real_factor = torch.where((theta > LIETENSOR_EPS), real_factor_larger, real_factor_smaller)
       
        imag_factor = x * imag_factor.unsqueeze(1)
        X = torch.cat([imag_factor, real_factor.unsqueeze(1)], 1)        
        return LieTensor(X, ltype=SO3_type)

    @classmethod
    def identity(cls, *size, **kwargs):
        return SO3_type.Log(SO3_type.identity(*size, **kwargs))

    def randn(self, *size, sigma=1, requires_grad=False, **kwargs):
        data = super().randn(*size, sigma=sigma, **kwargs).detach()
        return LieTensor(data, ltype=so3_type).requires_grad_(requires_grad)

    def matrix(self, lietensor):
        """ To 3x3 matrix """
        X = lietensor.Exp()
        I = torch.eye(3, dtype=X.dtype, device=X.device)
        I = I.view([1] * (X.dim() - 1) + [3, 3])
        return X.unsqueeze(-2).Act(I).transpose(-1,-2)

    def Jr(self, x):
        """
        Right jacobian of so(3)
        The code is taken from the Sophus codebase :
        https://github.com/XueLianjie/BA_schur/blob/3af9a94248d4a272c53cfc7acccea4d0208b77f7/thirdparty/Sophus/sophus/so3.hpp#L113
        """
<<<<<<< HEAD
        I = torch.eye(3, device=x.device, dtype=x.dtype).expand(x.shape[:-1]+(3,3))
        theta = torch.linalg.norm(x, dim=-1)
        theta = theta.unsqueeze(1).unsqueeze(2)
        K = vec2skew(x)
        J_larger = I - (1-theta.cos())/theta**2 * K + (theta - theta.sin())/theta**3 * K@K
        J = torch.where(theta>LIETENSOR_EPS, J_larger, I)
        return J
=======
        K = vec2skew(x)
        theta = torch.linalg.norm(x, dim=-1, keepdim=True).unsqueeze(-1)
        I = torch.eye(3, device=x.device, dtype=x.dtype).expand(x.lshape+(3, 3))
        Jr = I - (1-theta.cos())/theta**2 * K + (theta - theta.sin())/theta**3 * K@K
        return torch.where(theta>torch.finfo(x.dtype).eps, Jr, I)
>>>>>>> 997bec9d


class SE3Type(LieType):
    def __init__(self):
        super().__init__(3, 7, 7, 6)

    def Log(self, X):
        x = self.__op__(self.lid, log, X)
        return LieTensor(x, ltype=se3_type)

    @classmethod
    def identity(cls, *size, **kwargs):
        data = torch.tensor([0., 0., 0., 0., 0., 0., 1.], **kwargs)
        return LieTensor(data.expand(size+(-1,)), ltype=SE3_type)

    def randn(self, *size, sigma=1, requires_grad=False, **kwargs):
        data = se3_type.Exp(se3_type.randn(*size, sigma=sigma, **kwargs)).detach()
        return LieTensor(data, ltype=SE3_type).requires_grad_(requires_grad)


class se3Type(LieType):
    def __init__(self):
        super().__init__(3, 6, 7, 6)

    def Exp(self, x):
        # X = self.__op__(self.lid, exp, x)
        x = x.tensor()
        if(len(x.shape) == 1):
            x = x.unsqueeze(0)
        translation_left_jacobian = so3_type.Jr(-x[:, 3:])
        translation_Exp = torch.matmul(translation_left_jacobian, x[:, :3].unsqueeze(2)).squeeze(2)
        rotation_Exp = so3_type.Exp(x[:, 3:]).tensor()
        X = torch.cat([translation_Exp, rotation_Exp], 1)
        return LieTensor(X, ltype=SE3_type)

    @classmethod
    def identity(cls, *size, **kwargs):
        return SE3_type.Log(SE3_type.identity(*size, **kwargs))

    def randn(self, *size, sigma=1, requires_grad=False, **kwargs):
        data = super().randn(*size, sigma=sigma, **kwargs).detach()
        return LieTensor(data, ltype=se3_type).requires_grad_(requires_grad)


class Sim3Type(LieType):
    def __init__(self):
        super().__init__(4, 8, 8, 7)

    def Log(self, X):
        x = self.__op__(self.lid, log, X)
        return LieTensor(x, ltype=sim3_type)

    @classmethod
    def identity(cls, *size, **kwargs):
        data = torch.tensor([0., 0., 0., 0., 0., 0., 1., 1.], **kwargs)
        return LieTensor(data.expand(size+(-1,)), ltype=Sim3_type)

    def randn(self, *size, sigma=1, requires_grad=False, **kwargs):
        data = sim3_type.Exp(sim3_type.randn(*size, sigma=sigma, **kwargs)).detach()
        return LieTensor(data, ltype=Sim3_type).requires_grad_(requires_grad)


class sim3Type(LieType):
    def __init__(self):
        super().__init__(4, 7, 8, 7)

    def Exp(self, x):
        # X = self.__op__(self.lid, exp, x)
        x = x.tensor()
        if(len(x.shape) == 1):
            x = x.unsqueeze(0)
        translation_Js = rxso3_type.Js(x[:, 3:]) 
        translation_Exp = torch.matmul(translation_Js, x[:, :3].unsqueeze(2)).squeeze(2)
        rotation_Exp = rxso3_type.Exp(LieTensor(x[:, 3:], ltype=rxso3_type)).tensor()
        X = torch.cat([translation_Exp, rotation_Exp], 1)
        return LieTensor(X, ltype=Sim3_type)

    @classmethod
    def identity(cls, *size, **kwargs):
        return Sim3_type.Log(Sim3_type.identity(*size, **kwargs))

    def randn(self, *size, sigma=1, requires_grad=False, **kwargs):
        data = super().randn(*size, sigma=sigma, **kwargs).detach()
        return LieTensor(data, ltype=sim3_type).requires_grad_(requires_grad)


class RxSO3Type(LieType):
    def __init__(self):
        super().__init__(2, 5, 5, 4)

    def Log(self, X):
        x = self.__op__(self.lid, log, X)
        return LieTensor(x, ltype=rxso3_type)

    @classmethod
    def identity(cls, *size, **kwargs):
        data = torch.tensor([0., 0., 0., 1., 1.], **kwargs)
        return LieTensor(data.expand(size+(-1,)), ltype=rxso3_type)

    def randn(self, *size, sigma=1, requires_grad=False, **kwargs):
        data = rxso3_type.Exp(rxso3_type.randn(*size, sigma=sigma, **kwargs)).detach()
        return LieTensor(data, ltype=RxSO3_type).requires_grad_(requires_grad)


class rxso3Type(LieType):
    def __init__(self):
        super().__init__(2, 4, 5, 4)

    def Exp(self, x):
        # X = self.__op__(self.lid, exp, x)
        x = x.tensor()
        if(len(x.shape) == 1):
            x = x.unsqueeze(0)
        rotation_Exp = so3_type.Exp(x[:, :3]).tensor()
        scale_Exp = torch.exp(x[:, 3:])
        X = torch.cat([rotation_Exp, scale_Exp], 1)
        return LieTensor(X, ltype=RxSO3_type)

    @classmethod
    def identity(cls, *size, **kwargs):
        return RxSO3_type.Log(RxSO3_type.identity(*size, **kwargs))

    def randn(self, *size, sigma=1, requires_grad=False, **kwargs):
        data = super().randn(*size, sigma=sigma, **kwargs).detach()
        return LieTensor(data, ltype=rxso3_type).requires_grad_(requires_grad)

    def Js(self, x):
        if(len(x.shape) == 1):
            x = x.unsqueeze(0)
        rotation = x[:, :3]
        sigma = x[:, 3]
        theta = torch.norm(rotation, 2, 1)

        A = torch.zeros_like(theta, requires_grad=False)
        B = torch.zeros_like(theta, requires_grad=False)
        C = torch.zeros_like(theta, requires_grad=False)
      
        sigma_larger = (sigma.abs() > LIETENSOR_EPS)
        theta_larger = (theta > LIETENSOR_EPS)
        condition1 = (~sigma_larger) & (~theta_larger)
        condition2 = (~sigma_larger) & theta_larger
        condition3 = sigma_larger & (~theta_larger)
        condition4 = sigma_larger & theta_larger

        scale = sigma.exp()
        theta2 = theta * theta
        theta2_inv = 1.0 / theta2

        # condition1
        C[(~sigma_larger)] = 1.0
        A[condition1] = 0.5
        B[condition1] = 1.0 / 6

        # condition2
        theta_c2 = theta[condition2]      
        A[condition2] = (1.0 - theta_c2.cos()) * theta2_inv[condition2]
        B[condition2] = (theta_c2 - theta_c2.sin()) / (theta2[condition2] * theta_c2)

        # condition3        
        C[sigma_larger] = (scale[sigma_larger] - 1.0) / sigma[sigma_larger]
        sigma_c3 = sigma[condition3]
        scale_c3 = scale[condition3]
        sigma2_c3 = sigma_c3 * sigma_c3
        A[condition3] = (1.0 + (sigma_c3 - 1.0) * scale_c3) / sigma2_c3
        B[condition3] = (0.5 * sigma2_c3 * scale_c3 + scale_c3 - 1.0 - sigma2_c3 * scale_c3) / (sigma2_c3 * sigma_c3)

        # condition4
        sigma_c4 = sigma[condition4]
        sigma2_c4 = sigma_c4 * sigma_c4
        scale_c4 = scale[condition4]
        theta_c4 = theta[condition4]
        theta2_c4 = theta2[condition4]
        theta2_inv_c4 = theta2_inv[condition4]
        a_c4 = scale_c4 * theta_c4.sin()
        b_c4 = scale_c4 * theta_c4.cos()
        c_c4 = theta2_c4 + sigma2_c4
        A[condition4] = (a_c4 * sigma_c4 + (1 - b_c4) * theta_c4) / (theta_c4 * c_c4)
        B[condition4] = (C[condition4] - ((b_c4 - 1) * sigma_c4 + a_c4 * theta_c4) / c_c4) * theta2_inv_c4

        K = vec2skew(rotation)
        A = A.unsqueeze(1).unsqueeze(2)
        B = B.unsqueeze(1).unsqueeze(2)
        C = C.unsqueeze(1).unsqueeze(2)
        I = torch.eye(3, device=x.device, dtype=x.dtype).expand(x.shape[:-1]+(3,3))
        return A * K + B * (K@K) + C * I


SO3_type, so3_type = SO3Type(), so3Type()
SE3_type, se3_type = SE3Type(), se3Type()
Sim3_type, sim3_type = Sim3Type(), sim3Type()
RxSO3_type, rxso3_type = RxSO3Type(), rxso3Type()


class LieTensor(torch.Tensor):
    r""" A sub-class of :obj:`torch.Tensor` to represent Lie Algebra and Lie Group.

    Args:
        data (:obj:`Tensor`, or :obj:`list`, or ':obj:`int`...'): A
            :obj:`Tensor` object, or constructing a :obj:`Tensor`
            object from :obj:`list`, which defines tensor data, or from
            ':obj:`int`...', which defines tensor shape.

            The shape of :obj:`Tensor` object should be compatible
            with Lie Type :obj:`ltype`, otherwise error will be raised.

        ltype (:obj:`ltype`): Lie Type, either **Lie Group** or **Lie Algebra** is listed below:

    Returns:
        LieTensor corresponding to Lie Type :obj:`ltype`.

    .. list-table:: List of :obj:`ltype` for **Lie Group**
        :widths: 25 25 30 30
        :header-rows: 1

        * - Representation
          - :obj:`ltype`
          - :obj:`shape`
          - Alias Class
        * - Rotation
          - :obj:`SO3_type`
          - :obj:`(*, 4)`
          - :meth:`SO3`
        * - Rotation + Translation
          - :obj:`SE3_type`
          - :obj:`(*, 7)`
          - :meth:`SE3`
        * - Rotation + Translation + Scale
          - :obj:`Sim3_type`
          - :obj:`(*, 8)`
          - :meth:`Sim3`
        * - Rotation + Scale
          - :obj:`RxSO3_type`
          - :obj:`(*, 5)`
          - :meth:`RxSO3`

    .. list-table:: List of :obj:`ltype` for **Lie Algebra**
        :widths: 25 25 30 30
        :header-rows: 1

        * - Representation
          - :obj:`ltype`
          - :obj:`shape`
          - Alias Class
        * - Rotation
          - :obj:`so3_type`
          - :obj:`(*, 3)`
          - :meth:`so3`
        * - Rotation + Translation
          - :obj:`se3_type`
          - :obj:`(*, 6)`
          - :meth:`se3`
        * - Rotation + Translation + Scale
          - :obj:`sim3_type`
          - :obj:`(*, 7)`
          - :meth:`sim3`
        * - Rotation + Scale
          - :obj:`rxso3_type`
          - :obj:`(*, 4)`
          - :meth:`rxso3`

    Note:
        In most of the cases, Lie Group should be used. Lie Algebra is used only
        when it needs to be optimized by back-propagation via gradients: in this
        case, LieTensor is taken as :meth:`pypose.Parameter` in a module, which follows
        PyTorch traditions.


    Note:
        Two attributes :obj:`shape` and :obj:`lshape` are available for LieTensor.
        The only differece is the :obj:`lshape` hides the last dimension of :obj:`shape`,
        since :obj:`lshape` takes the data in the last dimension as a single :obj:`ltype` item.

        See LieTensor method :meth:`lview` for more details.

    Examples:
        >>> import torch
        >>> import pypose as pp
        >>> data = torch.randn(3, 3, requires_grad=True, device='cuda:0')
        >>> pp.LieTensor(data, ltype=pp.so3_type)
        so3Type LieTensor:
        tensor([[ 0.9520,  0.4517,  0.5834],
                [-0.8106,  0.8197,  0.7077],
                [-0.5743,  0.8182, -1.2104]], device='cuda:0', grad_fn=<AliasBackward0>)

        Alias class for specific LieTensor is recommended:

        >>> pp.so3(data)
        so3Type LieTensor:
        tensor([[ 0.9520,  0.4517,  0.5834],
                [-0.8106,  0.8197,  0.7077],
                [-0.5743,  0.8182, -1.2104]], device='cuda:0', grad_fn=<AliasBackward0>)

        See more alias classes at `Table 1 for Lie Group <#id1>`_  and `Table 2 for Lie Algebra <#id2>`_.

        Other constructors:

            - From list.

            >>> pp.so3([0, 0, 0])
            so3Type LieTensor:
            tensor([0., 0., 0.])

            - From ints.

            >>> pp.so3(2, 3)
            so3Type LieTensor:
            tensor([[0., 0., 0.],
                    [0., 0., 0.]])

    Note:
        Alias class for LieTensor is recommended.
        For example, the following usage is equivalent:

        - :obj:`pp.LieTensor(tensor, ltype=pp.so3_type)`

        - :obj:`pp.so3(tensor)` (This is preferred).

    Note:
        All attributes from Tensor are available for LieTensor, e.g., :obj:`dtype`,
        :obj:`device`, and :obj:`requires_grad`. See more details at
        `tensor attributes <https://pytorch.org/docs/stable/tensor_attributes.html>`_.

        Example:

            >>> data = torch.randn(1, 3, dtype=torch.float64, device="cuda", requires_grad=True)
            >>> pp.so3(data) # All Tensor attributes are available for LieTensor
            so3Type LieTensor:
            tensor([[-1.5948,  0.3113, -0.9807]], device='cuda:0', dtype=torch.float64,
                grad_fn=<AliasBackward0>)
    """
    def __init__(self, *data, ltype:LieType):
        assert self.shape[-1:] == ltype.dimension, 'Dimension Invalid. Go to{}'.format(
            'https://pypose.org/docs/generated/pypose.LieTensor/#pypose.LieTensor')
        self.ltype = ltype

    @staticmethod
    def __new__(cls, *data, ltype):
        tensor = data[0] if isinstance(data[0], torch.Tensor) else torch.Tensor(*data)
        return torch.Tensor.as_subclass(tensor, LieTensor)

    def __repr__(self):
        if hasattr(self, 'ltype'):
            return self.ltype.__class__.__name__ + \
                   ' %s:\n'%(self.__class__.__name__) + super().__repr__()
        else:
            return super().__repr__()

    @classmethod
    def __torch_function__(cls, func, types, args=(), kwargs={}):
        ltypes = (torch.Tensor if t is LieTensor or Parameter else t for t in types)
        data = torch.Tensor.__torch_function__(func, ltypes, args, kwargs)
        if data is not None and func.__name__ in HANDLED_FUNCTIONS:
            lietensor = args
            while not isinstance(lietensor, LieTensor):
                lietensor = lietensor[0]
            def warp(t):
                if isinstance(t, torch.Tensor) and not isinstance(t, cls):
                    lt = torch.Tensor.as_subclass(t, LieTensor)
                    lt.ltype = lietensor.ltype
                    if lt.shape[-1:] != lt.ltype.dimension:
                        link = 'https://pypose.org/docs/generated/pypose.LieTensor/#pypose.LieTensor'
                        warnings.warn('Tensor Shape Invalid by calling {}, go to {}'.format(func, link))
                    return lt
                return t
            return tree_map(warp, data)
        return data

    @property
    def lshape(self) -> torch.Size:
        r'''
        LieTensor Shape (shape of torch.Tensor by ignoring the last dimension)

        Returns:
            torch.Size

        Note:
            - The only difference from :obj:`shape` is the last dimension is hidden,
              since :obj:`lshape` takes the last dimension as a single :obj:`ltype` item.

            - The last dimension can also be accessed via :obj:`LieTensor.ltype.dimension`.

        Examples:
            >>> x = pp.randn_SE3(2)
            >>> x.lshape
            torch.Size([2])
            >>> x.shape
            torch.Size([2, 7])
            >>> x.ltype.dimension
            torch.Size([7])
        '''
        return self.shape[:-1]

    def lview(self, *shape):
        r'''
        Returns a new LieTensor with the same data as the self tensor but of a different :obj:`lshape`.

        Args:
            shape (torch.Size or int...): the desired size

        Returns:
            A new lieGroup tensor sharing with the same data as the self tensor but of a different shape.

        Note:
            The only difference from :meth:`view` is the last dimension is hidden.

            See `Tensor.view <https://pytorch.org/docs/stable/generated/torch.Tensor.view.html?highlight=view#torch.Tensor.view>`_
            for its usage.

        Examples:
            >>> x = pp.randn_so3(2,2)
            >>> x.shape
            torch.Size([2, 2, 3])
            >>> x.lview(-1).lshape
            torch.Size([4])
        '''
        return self.view(*shape+self.ltype.dimension)

    def Exp(self):
        r'''
        See :meth:`pypose.Exp`
        '''
        return self.ltype.Exp(self)

    def Log(self):
        r'''
        See :meth:`pypose.Log`
        '''
        return self.ltype.Log(self)

    def Inv(self):
        r'''
        See :meth:`pypose.Inv`
        '''
        return self.ltype.Inv(self)

    def Act(self, p):
        r'''
        See :meth:`pypose.Act`
        '''
        return self.ltype.Act(self, p)

    def __mul__(self, other):
        return self.ltype.Mul(self, other)

    def __matmul__(self, other):
        if isinstance(other, LieTensor):
            return self.ltype.Mul(self, other)
        else: # Same with: self.ltype.matrix(self) @ other
            return self.Act(other)

    def Retr(self, a):
        r'''
        See :meth:`pypose.Retr`
        '''
        return self.ltype.Retr(self, a)

    def Adj(self, a):
        r'''
        See :meth:`pypose.Adj`
        '''
        return self.ltype.Adj(self, a)

    def AdjT(self, a):
        r'''
        See :meth:`pypose.AdjT`
        '''
        return self.ltype.AdjT(self, a)

    def Jinvp(self, p):
        r'''
        See :meth:`pypose.Jinvp`
        '''
        return self.ltype.Jinvp(self, p)

    def Jr(self):
        r'''
        See :meth:`pypose.Jr`
        '''
        return self.ltype.Jr(self)

    def tensor(self) -> torch.Tensor:
        r'''
        Return the torch.Tensor without changing data.

        Return:
            Tensor: the torch.Tensor form of LieTensor.

        Example:
            >>> x = pp.randn_SO3(2)
            >>> x.tensor()
            tensor([[ 0.1196,  0.2339, -0.6824,  0.6822],
                    [ 0.9198, -0.2704, -0.2395,  0.1532]])
        '''
        return torch.Tensor(self)

    def matrix(self) -> torch.Tensor:
        r'''
        Return LieTensor into matrix form.

        Return:
            Tensor: the batched matrix form (torch.Tensor) of LieTensor.

        Example:
            >>> x = pp.randn_SO3(2)
            >>> x.matrix()
            tensor([[[ 0.9285, -0.0040, -0.3713],
                    [ 0.2503,  0.7454,  0.6178],
                    [ 0.2743, -0.6666,  0.6931]],
                    [[ 0.4805,  0.8602, -0.1706],
                    [-0.7465,  0.2991, -0.5944],
                    [-0.4603,  0.4130,  0.7858]]])
        '''
        return self.ltype.matrix(self)

    def translation(self) -> torch.Tensor:
        r'''
        Extract the translation vector from a LieTensor.

        Return:
            Tensor: the batched translation.

        Example:
            >>> x = pp.randn_SE3(2)
            >>> x.translation()
            tensor([[-0.5358, -1.5421, -0.7224],
                    [ 0.8331, -1.4412,  0.0863]])
        '''
        return self.ltype.translation(self)

    def quaternion(self) -> torch.Tensor:
        return self.ltype.quaternion(self)

    def identity_(self):
        r'''
        Inplace set the LieTensor to identity.

        Return:
            LieTensor: the :obj:`self` LieTensor

        Note:
            The translation part, if there is, is set to zeros, while the
            rotation part is set to identity quaternion.

        Example:
            >>> x = pp.randn_SO3(2)
            >>> x
            SO3Type LieTensor:
            tensor([[-0.0724,  0.1970,  0.0022,  0.9777],
                    [ 0.3492,  0.4998, -0.5310,  0.5885]])
            >>> x.identity_()
            SO3Type LieTensor:
            tensor([[0., 0., 0., 1.],
                    [0., 0., 0., 1.]])
        '''
        return self.ltype.identity_(self)

    def cumops(self, dim, ops):
        r"""
        See :func:`pypose.cumops`
        """
        return self.ltype.cumops(self, other, dim, ops)

    def cummul(self, dim):
        r"""
        See :func:`pypose.cummul`
        """
        return self.ltype.cummul(self, dim)

    def cumprod(self, dim):
        r"""
        See :func:`pypose.cumprod`
        """
        return self.ltype.cumprod(self, dim)

    def cumops_(self, dim, ops):
        r"""
        Inplace version of :func:`pypose.cumops`
        """
        return self.ltype.cumops_(self, other, dim, ops)

    def cummul_(self, dim):
        r"""
        Inplace version of :func:`pypose.cummul`
        """
        return self.ltype.cummul_(self, dim)

    def cumprod_(self, dim):
        r"""
        Inplace version of :func:`pypose.cumprod`
        """
        return self.ltype.cumprod_(self, dim)


class Parameter(LieTensor, nn.Parameter):
    r'''
    A kind of LieTensor that is to be considered a module parameter.

    Parameters are of :meth:`LieTensor` and :meth:`torch.nn.Parameter`,
    that have a very special property when used with Modules: when
    they are assigned as Module attributes they are automatically
    added to the list of its parameters, and will appear, e.g., in
    :meth:`parameters()` iterator.

    Args:
        data (LieTensor): parameter LieTensor.
        requires_grad (bool, optional): if the parameter requires
            gradient. Default: True

    Note:
        :meth:`Parameter` is **highly recommended** to use with LieTensor for
        **Lie Algebra types**, e.g., :meth:`so3`, :meth:`se3`, :meth:`sim3`,
        and :meth:`rxso3`, although Lie Group types are also applicable.

    Examples:
        >>> x = pp.Parameter(pp.randn_so3(2))
        >>> x.sum().backward() # Just test. There is no physical meaning
        >>> x.grad
        tensor([[1., 1., 1.],
                [1., 1., 1.]])
    '''
    def __init__(self, data, **kwargs):
        self.ltype = data.ltype

    def __new__(cls, data=None, requires_grad=True):
        if data is None:
            data = torch.tensor([])
        return LieTensor._make_subclass(cls, data, requires_grad)<|MERGE_RESOLUTION|>--- conflicted
+++ resolved
@@ -1,14 +1,8 @@
-<<<<<<< HEAD
-import math
-from multiprocessing import Condition
-import torch
-from torch import nn
-=======
+
 
 import torch, warnings
 from torch import nn, linalg
 from torch.utils._pytree import tree_map
->>>>>>> 997bec9d
 from .backends import exp, log, inv, mul, adj
 from .backends import adjT, jinvp, act3, act4, toMatrix
 from .basics import vec2skew, cumops, cummul, cumprod
@@ -26,7 +20,6 @@
                      'index_select', 'masked_select', 'index_copy', 'index_copy_',
                      'select', 'select_scatter', 'index_put','index_put_']
 
-LIETENSOR_EPS = 1e-6
 
 class LieType:
     '''LieTensor Type Base Class'''
@@ -239,23 +232,21 @@
 
     def Exp(self, x):
         # X = self.__op__(self.lid, exp, x)
-        if(len(x.shape) == 1):
-            x = x.unsqueeze(0)
-
-        theta = torch.norm(x, 2, 1)
+        theta = torch.norm(x, 2, dim=-1, keepdim=True)
         theta_half = 0.5 * theta
         theta2 = theta * theta
         theta4 = theta2 * theta2
 
-        imag_factor_larger = torch.sin(theta_half) / theta
-        real_factor_larger = torch.cos(theta_half)
-        imag_factor_smaller = 0.5 - (1.0/48.0) * theta2 + (1.0/3840.0) * theta4
-        real_factor_smaller = 1.0 - (1.0/8.0) * theta2 + (1.0/384.0) * theta4
-        imag_factor = torch.where((theta > LIETENSOR_EPS), imag_factor_larger, imag_factor_smaller)
-        real_factor = torch.where((theta > LIETENSOR_EPS), real_factor_larger, real_factor_smaller)
-       
-        imag_factor = x * imag_factor.unsqueeze(1)
-        X = torch.cat([imag_factor, real_factor.unsqueeze(1)], 1)        
+        imag_factor = torch.zeros_like(theta, requires_grad=False)
+        real_factor = torch.zeros_like(theta, requires_grad=False)
+        idx = (theta > torch.finfo(theta.dtype).eps)
+        imag_factor[idx] = torch.sin(theta_half[idx]) / theta[idx]
+        real_factor[idx] = torch.cos(theta_half[idx])
+        imag_factor[~idx] = 0.5 - (1.0/48.0) * theta2[~idx] + (1.0/3840.0) * theta4[~idx]
+        real_factor[~idx] = 1.0 - (1.0/8.0) * theta2[~idx] + (1.0/384.0) * theta4[~idx]
+
+        imag_factor = x * imag_factor
+        X = torch.cat([imag_factor, real_factor], -1)        
         return LieTensor(X, ltype=SO3_type)
 
     @classmethod
@@ -279,21 +270,11 @@
         The code is taken from the Sophus codebase :
         https://github.com/XueLianjie/BA_schur/blob/3af9a94248d4a272c53cfc7acccea4d0208b77f7/thirdparty/Sophus/sophus/so3.hpp#L113
         """
-<<<<<<< HEAD
-        I = torch.eye(3, device=x.device, dtype=x.dtype).expand(x.shape[:-1]+(3,3))
-        theta = torch.linalg.norm(x, dim=-1)
-        theta = theta.unsqueeze(1).unsqueeze(2)
-        K = vec2skew(x)
-        J_larger = I - (1-theta.cos())/theta**2 * K + (theta - theta.sin())/theta**3 * K@K
-        J = torch.where(theta>LIETENSOR_EPS, J_larger, I)
-        return J
-=======
         K = vec2skew(x)
         theta = torch.linalg.norm(x, dim=-1, keepdim=True).unsqueeze(-1)
         I = torch.eye(3, device=x.device, dtype=x.dtype).expand(x.lshape+(3, 3))
         Jr = I - (1-theta.cos())/theta**2 * K + (theta - theta.sin())/theta**3 * K@K
-        return torch.where(theta>torch.finfo(x.dtype).eps, Jr, I)
->>>>>>> 997bec9d
+        return torch.where(theta>torch.finfo(theta.dtype).eps, Jr, I)
 
 
 class SE3Type(LieType):
@@ -320,14 +301,22 @@
 
     def Exp(self, x):
         # X = self.__op__(self.lid, exp, x)
-        x = x.tensor()
-        if(len(x.shape) == 1):
-            x = x.unsqueeze(0)
-        translation_left_jacobian = so3_type.Jr(-x[:, 3:])
-        translation_Exp = torch.matmul(translation_left_jacobian, x[:, :3].unsqueeze(2)).squeeze(2)
-        rotation_Exp = so3_type.Exp(x[:, 3:]).tensor()
-        X = torch.cat([translation_Exp, rotation_Exp], 1)
+        x = x.tensor() if hasattr(x, 'ltype') else x
+        Jl = so3_type.Jr(LieTensor((-x[..., 3:]), ltype=so3_type))
+        t = torch.matmul(Jl, x[..., :3].unsqueeze(-1)).squeeze(-1)
+        r = so3_type.Exp(x[..., 3:]).tensor()
+        X = torch.cat([t, r], -1)
         return LieTensor(X, ltype=SE3_type)
+        # x = x.tensor()
+        # if(len(x.shape) == 1):
+        #     x = x.unsqueeze(0)
+        # # translation_left_jacobian = so3_type.Jr(LieTensor((-x[:, 3:]), ltype=so3_type))
+        # translation_left_jacobian = so3_type.Jr(-x[:, 3:])
+        # translation_Exp = torch.matmul(translation_left_jacobian, x[:, :3].unsqueeze(2)).squeeze(2)
+        # print(translation_Exp)
+        # rotation_Exp = so3_type.Exp(x[:, 3:]).tensor()
+        # X = torch.cat([translation_Exp, rotation_Exp], 1)
+        # return LieTensor(X, ltype=SE3_type)
 
     @classmethod
     def identity(cls, *size, **kwargs):
@@ -431,8 +420,8 @@
         B = torch.zeros_like(theta, requires_grad=False)
         C = torch.zeros_like(theta, requires_grad=False)
       
-        sigma_larger = (sigma.abs() > LIETENSOR_EPS)
-        theta_larger = (theta > LIETENSOR_EPS)
+        sigma_larger = (sigma.abs() > torch.finfo(sigma.dtype).eps)
+        theta_larger = (theta > torch.finfo(theta.dtype).eps)
         condition1 = (~sigma_larger) & (~theta_larger)
         condition2 = (~sigma_larger) & theta_larger
         condition3 = sigma_larger & (~theta_larger)
