--- conflicted
+++ resolved
@@ -216,15 +216,11 @@
         data = so3_type.Exp(so3_type.randn(*size, sigma=sigma, **kwargs)).detach()
         return LieTensor(data, ltype=SO3_type).requires_grad_(requires_grad)
 
-<<<<<<< HEAD
-    def matrix(self, input):
-=======
     @classmethod
     def add_(cls, input, other):
         return input.copy_(LieTensor(other[..., :3], ltype=so3_type).Exp() * inputs)
 
-    def matrix(self, X):
->>>>>>> 491b2dd0
+    def matrix(self, input):
         """ To 3x3 matrix """
         I = torch.eye(3, dtype=input.dtype, device=input.device)
         I = I.view([1] * (input.dim() - 1) + [3, 3])
