--- conflicted
+++ resolved
@@ -1,10 +1,4 @@
-<<<<<<< HEAD
-import imp
-from .imu_preintegrator import IMUPreintegrator
+
+from .kalman import EKF
 from .dynamics import System, LTI
-from .kalman import EKF
-=======
-from .dynamics import System
-from .dynamics import LTI
-from .imu_preintegrator import IMUPreintegrator
->>>>>>> 49adace3
+from .imu_preintegrator import IMUPreintegrator