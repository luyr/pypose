import torch as torch
import torch.nn as nn
import pypose as pp
from torch.autograd.functional import jacobian


class System(nn.Module):
    r"""
    The base class of a general discrete-time system dynamics model.
    
    The state transision function :math:`\mathbf{f}` and observation function
    :math:`\mathbf{g}` are given by:

    .. math::
        \begin{aligned}
            \mathbf{x}_{k+1} &= \mathbf{f}(\mathbf{x}_k, \mathbf{u}_k, t_k), \\
            \mathbf{y}_{k}   &= \mathbf{g}(\mathbf{x}_k, \mathbf{u}_k, t_k), 
        \end{aligned}

    where :math:`k`, :math:`\mathbf{x}`, :math:`\mathbf{u}`, :math:`\mathbf{y}` are the time
    step, state(s), input(s), and observation(s), respectively.

    Note:
        To use the class, users need to inherit this class and define methods
        :obj:`state_transition` and :obj:`observation`, which are automatically called by
        internal :obj:`forward` method.
        The system timestamp (starting from **0**) is also self-added automatically once
        the :obj:`forward` method is called.

    Note:

        This class provides automatic **linearlization** at a reference point
        :math:`\chi^*=(\mathbf{x}^*, \mathbf{u}^*, t^*)` along a trajectory.
        One can directly call those linearized system matrices as properties including
        :obj:`A`, :obj:`B`, :obj:`C`, :obj:`D`, :obj:`c1`, and :obj:`c2`, after calling
        a method :obj:`set_refpoint`.

        Consider a point
        :math:`\chi=(\mathbf{x}^*+\delta\mathbf{x}, \mathbf{u}^*+\delta\mathbf{u}, t^*)` near
        :math:`\chi^*`. We have

        .. math::
            \begin{aligned}
            \mathbf{f}(\mathbf{x}, \mathbf{u}, t^*) &\approx \mathbf{f}(\mathbf{x}^*, 
                \mathbf{u}^*, t^*) +  \left. \frac{\partial \mathbf{f}}{\partial \mathbf{x}}
                \right|_{\chi^*} \delta \mathbf{x} + \left. \frac{\partial \mathbf{f}} 
                {\partial \mathbf{u}} \right|_{\chi^*} \delta \mathbf{u} \\
            &= \mathbf{f}(\mathbf{x}^*, \mathbf{u}^*, t^*) + \mathbf{A}(\mathbf{x} 
                - \mathbf{x}^*) + \mathbf{B}(\mathbf{u}-\mathbf{u}^*) \\
            &= \mathbf{A}\mathbf{x} + \mathbf{B}\mathbf{u} + \mathbf{c}_1
            \end{aligned}

        and

        .. math::
            \mathbf{g}(\mathbf{x}, \mathbf{u}, t^*) \approx \mathbf{C}\mathbf{x} \
                        + \mathbf{D}\mathbf{u} + \mathbf{c}_2

        The notion of linearization is slightly different from that in dynamical system
        theory. First, the linearization can be done for arbitrary point(s), not limit to
        the equilibrium point(s), and therefore the extra constant terms :math:`\mathbf{c}_1`
        and :math:`\mathbf{c}_2` are produced. Second, the linearized equations are represented
        by the full states and inputs: :math:`\mathbf{x}` and :math:`\mathbf{u}`, rather than 
        the perturbation format: :math:`\delta \mathbf{x}` and :math:`\delta \mathbf{u}`
        so that the model is consistent with, e.g., the LTI model and the iterative LQR
        solver. More details go to :meth:`LTI`.

    Example:

        A simple linear time-varying system.  Here we just show an example for advancing one
        time step of the system at a given time step and computing the linearization.
        For generating one trajecotry given a series of inputs and advanced use of linearization,
        see the `examples` folder.

        >>> import math
        >>> import pypose as pp
        >>> import torch
        >>> class Floquet(pp.module.System):
        ...     def __init__(self):
        ...         super(Floquet, self).__init__()
        ...
        ...     def state_transition(self, state, input, t):
        ...         cc = torch.cos(2 * math.pi * t / 100)
        ...         ss = torch.sin(2 * math.pi * t / 100)
        ...         A = torch.tensor([[   1., cc/10],
        ...                           [cc/10,    1.]])
        ...         B = torch.tensor([[ss],
        ...                           [1.]])
        ...         return state.matmul(A) + B.matmul(input)
        ...
        ...     def observation(self, state, input, t):
        ...         return state + t
        ...
        >>> solver = Floquet()
        >>> time_curr = 8 # We start from t = 8, and advance one step to t = 9
        >>> input = torch.sin(2 * math.pi * torch.tensor(time_curr) / 50)
        >>> state_curr = torch.tensor([1., 1.])
        >>> solver.reset(t = time_curr)
        >>> state_next, obser_curr = solver(state_curr, input)
        ... 
        >>> solver.set_refpoint()
        >>> print(state_next)
        >>> print(obser_curr)
        >>> print(solver.A)
        >>> print(solver.B)
        tensor([1.4944, 1.9320])
        tensor([9., 9.])
        tensor([[1.0000, 0.0844],
                [0.0844, 1.0000]])
        tensor([[0.5358],
                [1.0000]])
<<<<<<< HEAD
    """
=======

    Note:
        More practical examples can be found at `examples/module/dynamics
        <https://github.com/pypose/pypose/tree/main/examples/module/dynamics>`_.
    '''
>>>>>>> 2f99e0d6

    def __init__(self):
        super().__init__()
        self.jacargs = {"vectorize": True, "strategy": "reverse-mode"}
        self.register_buffer("_t", torch.zeros(1))
        self.register_forward_hook(self.forward_hook)

    def forward_hook(self, module, inputs, outputs):
        r"""
        Automatically advances the time step.
        """
        self._t.add_(1)

    def forward(self, state, input):
        r"""
        Defines the computation performed at every call that advances the system by one time step.

        Note:
            The :obj:`forward` method implicitly increments the time step via :obj:`forward_hook`.
            :obj:`state_transition` and :obj:`observation` still accept time for the flexiblity
            such as time-varying system. One can directly access the current system time via the
            property :obj:`systime`.
        """
        self.state, self.input = torch.atleast_1d(state), torch.atleast_1d(input)
        return (
            self.state_transition(self.state, self.input, self.systime),
            self.observation(self.state, self.input, self.systime),
        )

    def state_transition(self, state, input, t=None):
        r"""
        Args:
            state (:obj:`Tensor`): The state of the dynamical system
            input (:obj:`Tensor`): The input to the dynamical system
            t (:obj:`Tensor`): The time step of the dynamical system.  Default: ``None``.

        Returns:
            Tensor: The state of the system at next time step

        Note:
            The users need to define this method and can access the current time via the property
            :obj:`systime`.
        """
        raise NotImplementedError(
            "The users need to define their own state transition method"
        )

    def observation(self, state, input, t=None):
        r"""
        Args:
            state (:obj:`Tensor`): The state of the dynamical system
            input (:obj:`Tensor`): The input to the dynamical system
            t (:obj:`Tensor`): The time step of the dynamical system.  Default: ``None``.

        Returns:
            Tensor: The observation of the system at the current step

        Note:
            The users need to define this method and can access the current system time via the
            property :obj:`systime`.
        """
        raise NotImplementedError(
            "The users need to define their own observation method"
        )

    def reset(self, t=0):
        self._t.fill_(t)

    def set_refpoint(self, state=None, input=None, t=None):
        r"""
        Function to set the reference point for linearization.

        Args: 
            state (:obj:`Tensor`): The reference state of the dynamical system. If ``None``,
                the the most recent state is taken. Default: ``None``.
            input (:obj:`Tensor`): The reference input to the dynamical system. If ``None``,
                the the most recent input is taken. Default: ``None``.
            t (:obj:`Tensor`): The reference time step of the dynamical system. If ``None``,
                the the most recent timestamp is taken. Default: ``None``.

        Returns:
            None

        Warning:
            For nonlinear systems, the users have to call this function before getting the
            linearized system.
        """
        self._ref_state = (
            torch.tensor(self.state) if state is None else torch.atleast_1d(state)
        )
        self._ref_input = (
            torch.tensor(self.input) if input is None else torch.atleast_1d(input)
        )
        self._ref_t = self.systime if t is None else t
        self._ref_f = self.state_transition(
            self._ref_state, self._ref_input, self._ref_t
        )
        self._ref_g = self.observation(self._ref_state, self._ref_input, self._ref_t)

    @property
    def systime(self):
        r"""
            System time, automatically advanced by :obj:`forward_hook`.
        """
        return self._t

    @property
    def A(self):
        r"""
        Linear/linearized system state matrix.

        .. math::
            \mathbf{A} = \left. \frac{\partial \mathbf{f}}{\partial \mathbf{x}} \right|_{\chi^*}
        """
        func = lambda x: self.state_transition(x, self._ref_input, self._ref_t)
        return jacobian(func, self._ref_state, **self.jacargs)

    @property
    def B(self):
        r"""
        Linear/linearized system input matrix.

        .. math::
            \mathbf{B} = \left. \frac{\partial \mathbf{f}}{\partial \mathbf{u}} \right|_{\chi^*}
        """
        func = lambda x: self.state_transition(self._ref_state, x, self._ref_t)
        return jacobian(func, self._ref_input, **self.jacargs)

    @property
    def C(self):
        r"""
        Linear/linearized system output matrix.

        .. math::
            \mathbf{C} = \left. \frac{\partial \mathbf{g}}{\partial \mathbf{x}} \right|_{\chi^*}
        """
        func = lambda x: self.observation(x, self._ref_input, self._ref_t)
        return jacobian(func, self._ref_state, **self.jacargs)

    @property
    def D(self):
        r"""
        Linear/Linearized system observation matrix.

        .. math::
            \mathbf{D} = \left. \frac{\partial \mathbf{g}}
                                {\partial \mathbf{u}} \right|_{\chi^*}
        """
        func = lambda x: self.observation(self._ref_state, x, self._ref_t)
        return jacobian(func, self._ref_input, **self.jacargs)

    @property
    def c1(self):
        r"""
        Constant term generated by state-transition.

        .. math::
            \mathbf{c}_1 = \mathbf{f}(\mathbf{x}^*, \mathbf{u}^*, t^*)
                           - \mathbf{A}\mathbf{x}^* - \mathbf{B}\mathbf{u}^*
        """
        # Potential performance loss here - self.A and self.B involves jacobian eval
        return (
            self._ref_f
            - self._ref_state.matmul(self.A.mT)
            - self._ref_input.matmul(self.B.mT)
        )

    @property
    def c2(self):
        r"""
        Constant term generated by observation.

        .. math::
            \mathbf{c}_2 = \mathbf{g}(\mathbf{x}^*, \mathbf{u}^*, t^*)
                           - \mathbf{C}\mathbf{x}^* - \mathbf{D}\mathbf{u}^*
        """
        # Potential performance loss here - self.C and self.D involves jacobian eval
        return (
            self._ref_g
            - self._ref_state.matmul(self.C.mT)
            - self._ref_input.matmul(self.D.mT)
        )


class LTI(System):
    r"""
    Discrete-time Linear Time-Invariant (LTI) system.
    
    Args:
        A (:obj:`Tensor`): The state matrix of LTI system.
        B (:obj:`Tensor`): The input matrix of LTI system.
        C (:obj:`Tensor`): The output matrix of LTI system.
        D (:obj:`Tensor`): The observation matrix of LTI system,
        c1 (:obj:`Tensor`): The constant input of LTI system,
        c2 (:obj:`Tensor`): The constant output of LTI system.

    A linear time-invariant lumped system can be described by state-space equation of the form:

    .. math::
        \begin{align*}
            \mathbf{z} = \mathbf{A}\mathbf{x} + \mathbf{B}\mathbf{u} + \mathbf{c}_1 \\
            \mathbf{y} = \mathbf{C}\mathbf{x} + \mathbf{D}\mathbf{u} + \mathbf{c}_2 \\
        \end{align*}

    where :math:`\mathbf{x}` and :math:`\mathbf{u}` are state and input of the current
    timestamp of LTI system.

    Note:
        The variables including state and input are row vectors, which is the last dimension of
        a Tensor. :obj:`A`, :obj:`B`, :obj:`C`, :obj:`D`, :obj:`x`, :obj:`u` could be a single
        matrix or batched matrices. In the batch case, their dimensions must be consistent so that
        they can be multiplied for each channel.

    Example:
        >>> A = torch.randn(2, 3, 3)
        >>> B = torch.randn(2, 3, 2)
        >>> C = torch.randn(2, 3, 3)
        >>> D = torch.randn(2, 3, 2)
        >>> c1 = torch.randn(2, 1, 3)
        >>> c2 = torch.randn(2, 1, 3)
        >>> state = torch.randn(2, 1, 3)
        >>> input = torch.randn(2, 1, 2)
        >>> lti = pp.module.LTI(A, B, C, D, c1, c2)
        >>> lti(state, input)
        tensor([[[-8.5639,  0.0523, -0.2576]],
                [[ 4.1013, -1.5452, -0.0233]]]), 
        tensor([[[-3.5780, -2.2970, -2.9314]], 
                [[-0.4358,  1.7306,  2.7514]]]))

    Note:
        In this general example, all variables are in a batch. User definable as appropriate.
<<<<<<< HEAD
    """

=======

    Note:
        More practical examples can be found at `examples/module/dynamics
        <https://github.com/pypose/pypose/tree/main/examples/module/dynamics>`_.
    '''
    
>>>>>>> 2f99e0d6
    def __init__(self, A, B, C, D, c1=None, c2=None):
        super(LTI, self).__init__()
        assert A.ndim in (2, 3), "Invalid System Matrices dimensions"
        assert (
            A.ndim == B.ndim == C.ndim == D.ndim
        ), "Invalid System Matrices dimensions"
        self.A, self.B, self.C, self.D = A, B, C, D
        self.c1, self.c2 = c1, c2

    def forward(self, state, input):
        r"""
        Perform one step advance for the LTI system.

        """
        if self.A.ndim >= 3:
            assert (
                self.A.ndim == state.ndim == input.ndim
            ), "Invalid System Matrices dimensions"

        return super(LTI, self).forward(state, input)

    def state_transition(self, state, input, t=None):
        r"""
        Perform one step of LTI state transition.

        .. math::
            \mathbf{z} = \mathbf{A}\mathbf{x} + \mathbf{B}\mathbf{u} + \mathbf{c}_1 \\

        """
        return state.matmul(self.A.mT) + input.matmul(self.B.mT) + self.c1

    def observation(self, state, input, t=None):
        r"""
        Return the observation of LTI system at current time step.

        .. math::
            \mathbf{y} = \mathbf{C}\mathbf{x} + \mathbf{D}\mathbf{u} + \mathbf{c}_2 \\
        """
        return state.matmul(self.C.mT) + input.matmul(self.D.mT) + self.c2

    @property
    def A(self):
        r"""
        System state matrix :obj:`A`
        """
        return self._A

    @A.setter
    def A(self, A):
        self._A = A

    @property
    def B(self):
        r"""
        System input matrix :obj:`B`
        """
        return self._B

    @B.setter
    def B(self, B):
        self._B = B

    @property
    def C(self):
        r"""
        System output matrix :obj:`C`
        """
        return self._C

    @C.setter
    def C(self, C):
        self._C = C

    @property
    def D(self):
        r"""
        System observation matrix :obj:`D`
        """
        return self._D

    @D.setter
    def D(self, D):
        self._D = D

    @property
    def c1(self):
        r"""
        Constant input :obj:`c1`
        """
        return self._c1

    @c1.setter
    def c1(self, c1):
        self._c1 = c1

    @property
    def c2(self):
        r"""
        Constant output :obj:`c2`
        """
        return self._c2

    @c2.setter
    def c2(self, c2):
        self._c2 = c2


class LTINoise(LTI):
    r"""
    Discrete-time Linear Time-Invariant (LTI) system with process and measurement noise. 
    See :obj:`LTI` for more information.

    Args:
        Q (:obj:`Tensor`): The process noise covariance
        R (:obj:`Tensor`): The measurement noise covariance
    """

    def __init__(self, A, B, C, D, Q, R, c1=None, c2=None):
        super(LTINoise, self).__init__(A, B, C, D, c1, c2)
        # both are square matricies
        self.register_buffer("Q", torch.eye(A.shape) if Q is None else Q)
        self.register_buffer("R", torch.eye(C.shape[0]) if R is None else R)

    def state_transition(self, state, input):
        r"""
        Perform one step of LTI state transition.

        .. math::
            \mathbf{w} \sim (0, \mathbf{Q}) \\
            \mathbf{z} = \mathbf{A}\mathbf{x} + \mathbf{B}\mathbf{u} + \mathbf{c}_1 + \mathbf{w}
        
        """
        w = self.Q @ torch.randn(state.shape)  # gaussian noise
        return super().state_transition(state, input) + w

    def observation(self, state, input):
        r"""
        Return the observation of LTI system at current time step.

        .. math::
            \mathbf{v} \sim (0, \mathbf{R}) \\
            \mathbf{y} = \mathbf{C}\mathbf{x} + \mathbf{D}\mathbf{u} + \mathbf{c}_2 + \mathbf{v}
        
        """
        v = self.R @ torch.randn(self.R.shape)  # gaussian noise
        return super().observation(state, input) + v<|MERGE_RESOLUTION|>--- conflicted
+++ resolved
@@ -109,15 +109,11 @@
                 [0.0844, 1.0000]])
         tensor([[0.5358],
                 [1.0000]])
-<<<<<<< HEAD
-    """
-=======
-
+    
     Note:
         More practical examples can be found at `examples/module/dynamics
         <https://github.com/pypose/pypose/tree/main/examples/module/dynamics>`_.
     '''
->>>>>>> 2f99e0d6
 
     def __init__(self):
         super().__init__()
@@ -349,17 +345,12 @@
 
     Note:
         In this general example, all variables are in a batch. User definable as appropriate.
-<<<<<<< HEAD
-    """
-
-=======
-
+    
     Note:
         More practical examples can be found at `examples/module/dynamics
         <https://github.com/pypose/pypose/tree/main/examples/module/dynamics>`_.
     '''
     
->>>>>>> 2f99e0d6
     def __init__(self, A, B, C, D, c1=None, c2=None):
         super(LTI, self).__init__()
         assert A.ndim in (2, 3), "Invalid System Matrices dimensions"
